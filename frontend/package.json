--- conflicted
+++ resolved
@@ -22,12 +22,7 @@
     "vue-router": "^4.5.0"
   },
   "devDependencies": {
-<<<<<<< HEAD
     "@vitejs/plugin-vue": "^5.2.3",
     "vite": "^6.2.0"
-=======
-    "@vitejs/plugin-vue": "^5.2.1",
-    "vite": "^6.2.3"
->>>>>>> c402fb24
   }
 }